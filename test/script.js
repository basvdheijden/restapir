--- conflicted
+++ resolved
@@ -1188,11 +1188,8 @@
     });
   });
 
-<<<<<<< HEAD
-  it('can read data with Script engine', async () => {
-=======
-  it('can retain data from path in object transformation', () => {
-    const script = new Script({
+  it('can retain data from path in object transformation', async () => {
+    const script = await createScript({
       name: 'Testscript',
       steps: [{
         object: {
@@ -1200,17 +1197,15 @@
           '...': '/input'
         }
       }]
-    }, storage);
-    return script.run({bar: 'baz', input: {baz: 'qux'}}).then(result => {
-      expect(result).to.deep.equal({
-        foo: 'baz',
-        baz: 'qux'
-      });
-    });
-  });
-
-  it('can read data with Script engine', () => {
->>>>>>> 00f5c22b
+    });
+    const result = await script.run({bar: 'baz', input: {baz: 'qux'}});
+    expect(result).to.deep.equal({
+      foo: 'baz',
+      baz: 'qux'
+    });
+  });
+
+  it('can read data with Script engine', async () => {
     return query('{listWebsiteItem { id name }}').then(result => {
       expect(result.listWebsiteItem).to.have.length(10);
       expect(result.listWebsiteItem[0]).to.have.property('id');
@@ -1349,43 +1344,36 @@
     });
   });
 
-<<<<<<< HEAD
+  it('can convert text to form-data', async () => {
+    const script = await createScript({
+      name: 'Testscript',
+      steps: [{
+        toFormData: {}
+      }]
+    });
+    const result = await script.run({name: 'John', age: 34});
+    expect(QueryString.parse(result)).to.deep.equal({
+      name: 'John',
+      age: '34'
+    });
+  });
+
+  it('can convert form-data from object', async () => {
+    const script = await createScript({
+      name: 'Testscript',
+      steps: [{
+        fromFormData: {}
+      }]
+    });
+    const result = await script.run(QueryString.stringify({name: 'John', age: 34}));
+    expect(result).to.deep.equal({
+      name: 'John',
+      age: '34'
+    });
+  });
+
   it('can render HTML template', async () => {
     const script = await createScript({
-=======
-  it('can convert text to form-data', () => {
-    const script = new Script({
-      name: 'Testscript',
-      steps: [{
-        toFormData: {}
-      }]
-    }, app.storage);
-    return script.run({name: 'John', age: 34}).then(result => {
-      expect(QueryString.parse(result)).to.deep.equal({
-        name: 'John',
-        age: '34'
-      });
-    });
-  });
-
-  it('can convert form-data from object', () => {
-    const script = new Script({
-      name: 'Testscript',
-      steps: [{
-        fromFormData: {}
-      }]
-    }, app.storage);
-    return script.run(QueryString.stringify({name: 'John', age: 34})).then(result => {
-      expect(result).to.deep.equal({
-        name: 'John',
-        age: '34'
-      });
-    });
-  });
-
-  it('can render HTML template', () => {
-    const script = new Script({
->>>>>>> 00f5c22b
       name: 'Testscript',
       steps: [{
         render: '<h1>{{title}}</h1>'
