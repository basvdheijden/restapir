--- conflicted
+++ resolved
@@ -37,7 +37,6 @@
       }).then(() => {
         return {id};
       }).catch(err => {
-        console.log(err);
         if (err.message === 'Query error: Permission denied') {
           throw new HttpError(403);
         }
@@ -78,39 +77,27 @@
     });
 
     HttpServer.process('GET /file/<model:string>/<id:string>', (model, id, context, request) => {
-      let modelInstance;
       let localFilename;
       let filename;
-<<<<<<< HEAD
-      const query = `{file:${model}(id:$id){id}}`;
+      let mime;
+
+      const modelInstance = this.models.get(model);
+      const schema = modelInstance.jsonSchema;
+      const fields = ['id'];
+      if (typeof schema.properties.filename !== 'undefined') {
+        fields.push('filename');
+      }
+      if (typeof schema.properties.mime !== 'undefined') {
+        fields.push('mime');
+      }
+      const query = `{file:${model}(id:$id){` + fields.join(',') + `}}`;
       return this.queryFactory.query(query, context, {id}).then(result => {
-=======
-      let mime;
-      return this.storage.models.get(model).then(model => model.jsonSchema).then(schema => {
-        const fields = ['id'];
-        if (typeof schema.properties.filename !== 'undefined') {
-          fields.push('filename');
-        }
-        if (typeof schema.properties.mime !== 'undefined') {
-          fields.push('mime');
-        }
-        const query = `{file:${model}(id:$id){` + fields.join(',') + `}}`;
-        return this.storage.query(query, context, {id});
-      }).then(result => {
->>>>>>> 00f5c22b
         if (result.file === null) {
           throw new HttpError(404);
         }
         id = result.file.id;
-<<<<<<< HEAD
-        return this.models.get(model);
-=======
         filename = result.file.filename;
         mime = result.file.mime;
-        return this.storage.models.get(model);
->>>>>>> 00f5c22b
-      }).then(_model => {
-        modelInstance = _model;
         const directory = modelInstance.getDirectory(id);
         localFilename = Path.join(directory, id + '.0');
         return Fs.statAsync(localFilename);
@@ -146,7 +133,7 @@
     });
     const query = `{update${model.name}(id:$id${queryFields}){id}}`;
 
-    return this.storage.query(query, context, data);
+    return this.queryFactory.query(query, context, data);
   }
 
   processUploadStream(id, directory, stream) {
